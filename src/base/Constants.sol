--- conflicted
+++ resolved
@@ -18,9 +18,7 @@
 uint56 constant WITHDRAW_GRACE_PERIOD = 15 minutes;
 uint256 constant REFERRAL_REWARD_PER_TOKEN_PRECISION = 1e30;
 uint256 constant MODIFIER_BASE = 1e6;
-<<<<<<< HEAD
 uint256 constant MIN_DEPOSIT_BALANCE_INCREASE = 1e6;
-=======
 uint24 constant MAX_AMAMM_FEE = 0.1e6;
 uint256 constant REBALANCE_MAX_SLIPPAGE_BASE = 1e5;
 uint16 constant MAX_SURGE_HALFLIFE = 1 hours;
@@ -28,7 +26,6 @@
 uint16 constant MAX_REBALANCE_MAX_SLIPPAGE = 0.25e5; // max value for rebalanceMaxSlippage is 25%
 uint16 constant MAX_REBALANCE_TWAP_SECONDS_AGO = 3 hours;
 uint16 constant MAX_REBALANCE_ORDER_TTL = 1 hours;
->>>>>>> ccd3844a
 
 /// @dev The max referrer value.
 uint24 constant MAX_REFERRER = 0x7fffff;