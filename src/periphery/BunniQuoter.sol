--- conflicted
+++ resolved
@@ -498,7 +498,6 @@
             returnData.reserveAmount1 = balance1 == 0 ? 0 : returnData.amount1.mulDiv(reserveBalance1, balance1);
         }
 
-<<<<<<< HEAD
         // modify reserveAmount0 and reserveAmount1 using ERC4626::maxDeposit()
         {
             uint256 maxDeposit0;
@@ -518,9 +517,8 @@
                 returnData.reserveAmount1 = maxDeposit1;
             }
         }
-=======
+
         returnData.success = true;
->>>>>>> f7f44901
     }
 
     /// @dev Checks if the pool should surge based on the vault share price changes since the last swap.
