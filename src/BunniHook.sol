// SPDX-License-Identifier: AGPL-3.0
pragma solidity ^0.8.19;

import "@uniswap/v4-core/src/types/PoolId.sol";
import "@uniswap/v4-core/src/types/Currency.sol";
import "@uniswap/v4-core/src/types/BeforeSwapDelta.sol";
import {Hooks} from "@uniswap/v4-core/src/libraries/Hooks.sol";
import {TickMath} from "@uniswap/v4-core/src/libraries/TickMath.sol";
import {IPoolManager} from "@uniswap/v4-core/src/interfaces/IPoolManager.sol";

import {AmAmm} from "biddog/AmAmm.sol";

import "flood-contracts/src/interfaces/IZone.sol";
import "flood-contracts/src/interfaces/IFloodPlain.sol";

import {IERC1271} from "permit2/src/interfaces/IERC1271.sol";

import {WETH} from "solady/tokens/WETH.sol";
import {ERC20} from "solady/tokens/ERC20.sol";
import {SafeTransferLib} from "solady/utils/SafeTransferLib.sol";
import {FixedPointMathLib} from "solady/utils/FixedPointMathLib.sol";

import "./lib/Math.sol";
import "./base/Errors.sol";
import "./base/Constants.sol";
import "./lib/AmAmmPayload.sol";
import "./base/SharedStructs.sol";
import "./interfaces/IBunniHook.sol";
import {Oracle} from "./lib/Oracle.sol";
import {Ownable} from "./base/Ownable.sol";
import {BaseHook} from "./base/BaseHook.sol";
import {IBunniHub} from "./interfaces/IBunniHub.sol";
import {BunniSwapMath} from "./lib/BunniSwapMath.sol";
import {BunniHookLogic} from "./lib/BunniHookLogic.sol";
import {ReentrancyGuard} from "./base/ReentrancyGuard.sol";

/// @title BunniHook
/// @author zefram.eth
/// @notice Uniswap v4 hook responsible for handling swaps on Bunni. Implements auto-rebalancing
/// executed via FloodPlain. Uses am-AMM to recapture LVR & MEV.
contract BunniHook is BaseHook, Ownable, IBunniHook, ReentrancyGuard, AmAmm {
    /// -----------------------------------------------------------------------
    /// Library usage
    /// -----------------------------------------------------------------------

    using SafeTransferLib for *;
    using FixedPointMathLib for *;
    using PoolIdLibrary for PoolKey;
    using CurrencyLibrary for Currency;
    using Oracle for Oracle.Observation[MAX_CARDINALITY];

    /// -----------------------------------------------------------------------
    /// Immutable args
    /// -----------------------------------------------------------------------

    WETH internal immutable weth;
    IBunniHub internal immutable hub;
    address internal immutable permit2;
    IFloodPlain internal immutable floodPlain;

    /// -----------------------------------------------------------------------
    /// Storage variables
    /// -----------------------------------------------------------------------

    /// @dev Contains mappings used by both BunniHook and BunniLogic. Makes passing
    /// mappings to BunniHookLogic easier & cheaper.
    HookStorage internal s;

    /// @notice The poolwise amAmmEnabled override. Top precedence.
    mapping(PoolId => BoolOverride) internal amAmmEnabledOverride;

    /// @notice Used for computing the hook fee amount. Fee taken is `amount * swapFee / 1e6 * hookFeesModifier / 1e6`.
    uint32 internal hookFeeModifier;

    /// @notice Used for computing the referral reward amount. Reward is `hookFee * referralRewardModifier / 1e6`.
    uint32 internal referralRewardModifier;

    /// @notice The FloodZone contract used in rebalance orders.
    IZone internal floodZone;

    /// @notice Enables/disables am-AMM globally. Takes precedence over amAmmEnabled in hookParams, overriden by amAmmEnabledOverride.
    BoolOverride internal globalAmAmmEnabledOverride;

    /// -----------------------------------------------------------------------
    /// Constructor
    /// -----------------------------------------------------------------------

    constructor(
        IPoolManager poolManager_,
        IBunniHub hub_,
        IFloodPlain floodPlain_,
        WETH weth_,
        IZone floodZone_,
        address owner_,
        uint32 hookFeeModifier_,
        uint32 referralRewardModifier_
    ) BaseHook(poolManager_) {
        if (hookFeeModifier_ > MODIFIER_BASE || referralRewardModifier_ > MODIFIER_BASE) {
            revert BunniHook__InvalidModifier();
        }

        hub = hub_;
        floodPlain = floodPlain_;
        permit2 = address(floodPlain_.PERMIT2());
        weth = weth_;
        require(
            address(hub_) != address(0) && address(floodPlain_) != address(0) && address(permit2) != address(0)
                && address(weth_) != address(0) && owner_ != address(0)
        );

        hookFeeModifier = hookFeeModifier_;
        referralRewardModifier = referralRewardModifier_;
        floodZone = floodZone_;

        _initializeOwner(owner_);
        poolManager_.setOperator(address(hub_), true);

        emit SetModifiers(hookFeeModifier_, referralRewardModifier_);
    }

    /// -----------------------------------------------------------------------
    /// EIP-1271 compliance
    /// -----------------------------------------------------------------------

    /// @inheritdoc IERC1271
    function isValidSignature(bytes32 hash, bytes memory signature)
        external
        view
        override
        returns (bytes4 magicValue)
    {
        // verify rebalance order
        PoolId id = abi.decode(signature, (PoolId)); // we use the signature field to store the pool id
        if (s.rebalanceOrderPermit2Hash[id] == hash) {
            return this.isValidSignature.selector;
        }
    }

    /// -----------------------------------------------------------------------
    /// External functions
    /// -----------------------------------------------------------------------

    /// @inheritdoc IBunniHook
    function increaseCardinalityNext(PoolKey calldata key, uint32 cardinalityNext)
        public
        override
        returns (uint32 cardinalityNextOld, uint32 cardinalityNextNew)
    {
        PoolId id = key.toId();

        ObservationState storage state = s.states[id];

        cardinalityNextOld = state.cardinalityNext;
        cardinalityNextNew = s.observations[id].grow(cardinalityNextOld, cardinalityNext);
        state.cardinalityNext = cardinalityNextNew;
    }

    receive() external payable {}

    /// -----------------------------------------------------------------------
    /// Uniswap lock callback
    /// -----------------------------------------------------------------------

    enum HookUnlockCallbackType {
        REBALANCE_PREHOOK,
        REBALANCE_POSTHOOK,
        CLAIM_FEES
    }

    /// @inheritdoc IUnlockCallback
    function unlockCallback(bytes calldata data) external override poolManagerOnly returns (bytes memory) {
        // decode input
        (HookUnlockCallbackType t, bytes memory callbackData) = abi.decode(data, (HookUnlockCallbackType, bytes));

        if (t == HookUnlockCallbackType.REBALANCE_PREHOOK) {
            _rebalancePrehookCallback(callbackData);
        } else if (t == HookUnlockCallbackType.REBALANCE_POSTHOOK) {
            _rebalancePosthookCallback(callbackData);
        } else if (t == HookUnlockCallbackType.CLAIM_FEES) {
            _claimFees(callbackData);
        }
        return bytes("");
    }

    /// @dev Calls hub.hookHandleSwap to pull the rebalance swap input tokens from BunniHub.
    /// Then burns PoolManager claim tokens and takes the underlying tokens from PoolManager.
    /// Used while executing rebalance orders.
    function _rebalancePrehookCallback(bytes memory callbackData) internal {
        // decode data
        (Currency currency, uint256 amount, PoolKey memory key, bool zeroForOne) =
            abi.decode(callbackData, (Currency, uint256, PoolKey, bool));

        // pull claim tokens from BunniHub
        hub.hookHandleSwap({key: key, zeroForOne: zeroForOne, inputAmount: 0, outputAmount: amount});

        // burn and take
        poolManager.burn(address(this), currency.toId(), amount);
        poolManager.take(currency, address(this), amount);
    }

    /// @dev Settles tokens sent to PoolManager and mints the corresponding claim tokens.
    /// Then calls hub.hookHandleSwap to update pool balances with rebalance swap output.
    /// Used while executing rebalance orders.
    function _rebalancePosthookCallback(bytes memory callbackData) internal {
        // decode data
        (Currency currency, uint256 amount, PoolKey memory key, bool zeroForOne) =
            abi.decode(callbackData, (Currency, uint256, PoolKey, bool));

        // settle and mint
        uint256 paid = poolManager.settle{value: currency.isNative() ? amount : 0}();
        poolManager.mint(address(this), currency.toId(), paid);

        // push claim tokens to BunniHub
        hub.hookHandleSwap({key: key, zeroForOne: zeroForOne, inputAmount: paid, outputAmount: 0});
    }

    /// @dev Claims protocol fees earned and sends it to the recipient.
    function _claimFees(bytes memory callbackData) internal {
        // decode data
        (Currency[] memory currencyList, address recipient) = abi.decode(callbackData, (Currency[], address));

        // claim protocol fees
        for (uint256 i; i < currencyList.length; i++) {
            Currency currency = currencyList[i];
            // can claim balance - am-AMM accrued fees
            uint256 balance = poolManager.balanceOf(address(this), currency.toId()) - _totalFees[currency];
            if (balance != 0) {
                poolManager.burn(address(this), currency.toId(), balance);
                poolManager.take(currency, recipient, balance);
            }
        }
    }

    /// -----------------------------------------------------------------------
    /// BunniHub functions
    /// -----------------------------------------------------------------------

    /// @inheritdoc IBunniHook
    function updateLdfState(PoolId id, bytes32 newState) external override {
        if (msg.sender != address(hub)) revert BunniHook__Unauthorized();

        s.ldfStates[id] = newState;
    }

    /// -----------------------------------------------------------------------
    /// Owner functions
    /// -----------------------------------------------------------------------

    /// @inheritdoc IBunniHook
    function claimProtocolFees(Currency[] calldata currencyList, address recipient) external override onlyOwner {
        poolManager.unlock(abi.encode(HookUnlockCallbackType.CLAIM_FEES, abi.encode(currencyList, recipient)));
    }

    /// @inheritdoc IBunniHook
    function setZone(IZone zone) external onlyOwner {
        floodZone = zone;
        emit SetZone(zone);
    }

    /// @inheritdoc IBunniHook
    function setModifiers(uint32 newHookFeeModifier, uint32 newReferralRewardModifier) external onlyOwner {
        if (newHookFeeModifier > MODIFIER_BASE || newReferralRewardModifier > MODIFIER_BASE) {
            revert BunniHook__InvalidModifier();
        }

        hookFeeModifier = newHookFeeModifier;
        referralRewardModifier = newReferralRewardModifier;

        emit SetModifiers(newHookFeeModifier, newReferralRewardModifier);
    }

    /// @inheritdoc IBunniHook
    function setAmAmmEnabledOverride(PoolId id, BoolOverride boolOverride) external onlyOwner {
        amAmmEnabledOverride[id] = boolOverride;
        emit SetAmAmmEnabledOverride(id, boolOverride);
    }

    /// @inheritdoc IBunniHook
    function setGlobalAmAmmEnabledOverride(BoolOverride boolOverride) external onlyOwner {
        globalAmAmmEnabledOverride = boolOverride;
        emit SetGlobalAmAmmEnabledOverride(boolOverride);
    }

    /// -----------------------------------------------------------------------
    /// View functions
    /// -----------------------------------------------------------------------

    /// @inheritdoc IBunniHook
    function getObservation(PoolKey calldata key, uint256 index)
        external
        view
        override
        returns (Oracle.Observation memory observation)
    {
        observation = s.observations[key.toId()][index];
    }

    /// @inheritdoc IBunniHook
    function getState(PoolKey calldata key) external view override returns (ObservationState memory state) {
        state = s.states[key.toId()];
    }

    /// @inheritdoc IBunniHook
    function observe(PoolKey calldata key, uint32[] calldata secondsAgos)
        external
        view
        override
        returns (int56[] memory tickCumulatives)
    {
        PoolId id = key.toId();
        ObservationState memory state = s.states[id];
        Slot0 memory slot0 = s.slot0s[id];

        return s.observations[id].observe(
            state.intermediateObservation,
            uint32(block.timestamp),
            secondsAgos,
            slot0.tick,
            state.index,
            state.cardinality
        );
    }

    /// @inheritdoc IBunniHook
    function isValidParams(bytes calldata hookParams) external pure override returns (bool) {
        DecodedHookParams memory p = BunniHookLogic.decodeHookParams(hookParams);
        unchecked {
            return (p.feeMin <= p.feeMax) && (p.feeMax < SWAP_FEE_BASE)
                && (p.feeQuadraticMultiplier == 0 || p.feeMin == p.feeMax || p.feeTwapSecondsAgo != 0)
                && (p.surgeFee < SWAP_FEE_BASE)
                && (uint256(p.surgeFeeHalfLife) * uint256(p.vaultSurgeThreshold0) * uint256(p.vaultSurgeThreshold1) != 0)
                && (p.surgeFeeHalfLife < MAX_SURGE_HALFLIFE && p.surgeFeeAutostartThreshold < MAX_SURGE_AUTOSTART_TIME)
                && (
                    (
                        p.rebalanceThreshold == 0 && p.rebalanceMaxSlippage == 0 && p.rebalanceTwapSecondsAgo == 0
                            && p.rebalanceOrderTTL == 0
                    )
                        || (
                            p.rebalanceThreshold != 0 && p.rebalanceMaxSlippage != 0
                                && p.rebalanceMaxSlippage < REBALANCE_MAX_SLIPPAGE_BASE && p.rebalanceTwapSecondsAgo != 0
                                && p.rebalanceTwapSecondsAgo < MAX_REBALANCE_TWAP_SECONDS_AGO && p.rebalanceOrderTTL != 0
                                && p.rebalanceOrderTTL < MAX_REBALANCE_ORDER_TTL
                        )
                ) && (p.oracleMinInterval != 0)
                && (!p.amAmmEnabled || (p.maxAmAmmFee != 0 && p.maxAmAmmFee <= MAX_AMAMM_FEE && p.minRentMultiplier != 0));
        }
    }

    /// @inheritdoc IBunniHook
    function getAmAmmEnabled(PoolId id) external view override returns (bool) {
        return _amAmmEnabled(id);
    }

    /// @inheritdoc IBunniHook
    function ldfStates(PoolId id) external view returns (bytes32) {
        return s.ldfStates[id];
    }

    /// @inheritdoc IBunniHook
    function slot0s(PoolId id)
        external
        view
        returns (uint160 sqrtPriceX96, int24 tick, uint32 lastSwapTimestamp, uint32 lastSurgeTimestamp)
    {
        Slot0 memory slot0 = s.slot0s[id];
        return (slot0.sqrtPriceX96, slot0.tick, slot0.lastSwapTimestamp, slot0.lastSurgeTimestamp);
    }

    /// @inheritdoc IBunniHook
    function vaultSharePricesAtLastSwap(PoolId id)
        external
        view
        returns (bool initialized, uint120 sharePrice0, uint120 sharePrice1)
    {
        VaultSharePrices memory prices = s.vaultSharePricesAtLastSwap[id];
        return (prices.initialized, prices.sharePrice0, prices.sharePrice1);
    }

    /// @inheritdoc IBunniHook
    function canWithdraw(PoolId id) external view returns (bool) {
        return block.timestamp > s.rebalanceOrderDeadline[id];
    }

    /// -----------------------------------------------------------------------
    /// Hooks
    /// -----------------------------------------------------------------------

    /// @inheritdoc IBaseHook
    function afterInitialize(
        address caller,
        PoolKey calldata key,
        uint160 sqrtPriceX96,
        int24 tick,
        bytes calldata hookData
    ) external override(BaseHook, IBaseHook) poolManagerOnly returns (bytes4) {
        BunniHookLogic.afterInitialize(s, caller, key, sqrtPriceX96, tick, hookData, hub);
        return BunniHook.afterInitialize.selector;
    }

    /// @inheritdoc IBaseHook
    function beforeSwap(address sender, PoolKey calldata key, IPoolManager.SwapParams calldata params, bytes calldata)
        external
        override(BaseHook, IBaseHook)
        poolManagerOnly
        nonReentrant
        returns (bytes4, BeforeSwapDelta, uint24)
    {
        (
            bool useAmAmmFee,
            address amAmmManager,
            Currency amAmmFeeCurrency,
            uint256 amAmmFeeAmount,
            BeforeSwapDelta beforeSwapDelta
        ) = BunniHookLogic.beforeSwap(
            s,
            BunniHookLogic.Env({
                hookFeeModifier: hookFeeModifier,
                referralRewardModifier: referralRewardModifier,
                floodZone: floodZone,
                hub: hub,
                poolManager: poolManager,
                floodPlain: floodPlain,
                weth: weth,
                permit2: permit2
            }),
            sender,
            key,
            params
        );

        // accrue swap fee to the am-AMM manager if present
        if (useAmAmmFee) {
            _accrueFees(amAmmManager, amAmmFeeCurrency, amAmmFeeAmount);
        }

        return (BunniHook.beforeSwap.selector, beforeSwapDelta, 0);
    }

    /// -----------------------------------------------------------------------
    /// Rebalancing functions
    /// -----------------------------------------------------------------------

    /// @inheritdoc IBunniHook
    function rebalanceOrderPreHook(RebalanceOrderHookArgs calldata hookArgs) external override nonReentrant {
        // verify call came from Flood
        if (msg.sender != address(floodPlain)) {
            revert BunniHook__Unauthorized();
        }

        PoolId id = hookArgs.key.toId();

        // verify the order hash originated from BunniHook
        // this also verifies hookArgs is valid since it's hashed into the order hash
        bytes32 orderHash;
        // orderHash = bytes32(msg.data[msg.data.length - 32:msg.data.length]);
        assembly ("memory-safe") {
            orderHash := calldataload(sub(calldatasize(), 32))
        }
        if (s.rebalanceOrderHash[id] != orderHash) {
            revert BunniHook__InvalidRebalanceOrderHash();
        }

        RebalanceOrderPreHookArgs calldata args = hookArgs.preHookArgs;

        // pull input tokens from BunniHub to BunniHook
        // received in the form of PoolManager claim tokens
        // then unwrap claim tokens
        poolManager.unlock(
            abi.encode(
                HookUnlockCallbackType.REBALANCE_PREHOOK,
                abi.encode(args.currency, args.amount, hookArgs.key, hookArgs.key.currency1 == args.currency)
            )
        );

        // ensure we have exactly args.amount tokens
        if (args.currency.balanceOfSelf() != args.amount) {
            revert BunniHook__PrehookPostConditionFailed();
        }

        // wrap native ETH input to WETH
        // we're implicitly trusting the WETH contract won't charge a fee which is OK in practice
        if (args.currency.isNative()) {
            weth.deposit{value: args.amount}();
        }
    }

    /// @inheritdoc IBunniHook
    function rebalanceOrderPostHook(RebalanceOrderHookArgs calldata hookArgs) external override nonReentrant {
        // verify call came from Flood
        if (msg.sender != address(floodPlain)) {
            revert BunniHook__Unauthorized();
        }

        PoolId id = hookArgs.key.toId();

        // verify the order hash originated from BunniHook
        // this also verifies hookArgs is valid since it's hashed into the order hash
        bytes32 orderHash;
        // orderHash = bytes32(msg.data[msg.data.length - 32:msg.data.length]);
        assembly ("memory-safe") {
            orderHash := calldataload(sub(calldatasize(), 32))
        }
        if (s.rebalanceOrderHash[id] != orderHash) {
            revert BunniHook__InvalidRebalanceOrderHash();
        }

        // invalidate the rebalance order hash
        // don't delete the deadline to maintain a min rebalance interval
        delete s.rebalanceOrderHash[id];
        delete s.rebalanceOrderPermit2Hash[id];

        // surge fee should be applied after the rebalance has been executed
        // since totalLiquidity will be increased
        // no need to check surgeFeeAutostartThreshold since we just increased the liquidity in this tx
        // so block.timestamp is the exact time when the surge should occur
        s.slot0s[id].lastSwapTimestamp = uint32(block.timestamp);
        s.slot0s[id].lastSurgeTimestamp = uint32(block.timestamp);

        RebalanceOrderPostHookArgs calldata args = hookArgs.postHookArgs;

        uint256 orderOutputAmount;
        if (args.currency.isNative()) {
            // unwrap WETH output to native ETH
            orderOutputAmount = weth.balanceOf(address(this));
            weth.withdraw(orderOutputAmount);
        } else {
            orderOutputAmount = args.currency.balanceOfSelf();
        }

        // posthook should wrap output tokens as claim tokens and push it from BunniHook to BunniHub and update pool balances
        poolManager.sync(args.currency);
        if (!args.currency.isNative()) {
            Currency.unwrap(args.currency).safeTransfer(address(poolManager), orderOutputAmount);
        }
        poolManager.unlock(
            abi.encode(
                HookUnlockCallbackType.REBALANCE_POSTHOOK,
                abi.encode(args.currency, orderOutputAmount, hookArgs.key, hookArgs.key.currency0 == args.currency)
            )
        );
    }

    /// -----------------------------------------------------------------------
    /// AmAmm support
    /// -----------------------------------------------------------------------

<<<<<<< HEAD
    function K(PoolId) internal view virtual override returns (uint40) {
        return 24 hours;
    }

    function EPOCH_SIZE(PoolId) internal view virtual override returns (uint256) {
        return 1 seconds;
=======
    function MIN_RENT(PoolId id) internal view returns (uint128) {
        // minimum rent should be propotional to the pool's BunniToken total supply
        bytes memory hookParams = hub.hookParams(id);
        bytes32 secondWord;
        /// @solidity memory-safe-assembly
        assembly {
            secondWord := mload(add(hookParams, 64))
        }
        uint48 minRentMultiplier = uint48(bytes6(secondWord << 56));
        uint256 minRent = hub.bunniTokenOfPool(id).totalSupply().mulWadUp(minRentMultiplier);

        // if the min rent value is somehow more than uint128.max, cap it to uint128.max
        return minRent > type(uint128).max ? type(uint128).max : uint128(minRent);
>>>>>>> c0472566
    }

    /// @dev precedence is poolOverride > globalOverride > poolEnabled
    function _amAmmEnabled(PoolId id) internal view virtual override returns (bool) {
        BoolOverride poolOverride = amAmmEnabledOverride[id];

        if (poolOverride != BoolOverride.UNSET) return poolOverride == BoolOverride.TRUE;

        BoolOverride globalOverride = globalAmAmmEnabledOverride;

        if (globalOverride != BoolOverride.UNSET) return globalOverride == BoolOverride.TRUE;

        bytes memory hookParams = hub.hookParams(id);
        bytes32 firstWord;
        /// @solidity memory-safe-assembly
        assembly {
            firstWord := mload(add(hookParams, 32))
        }
        bool poolEnabled = uint8(bytes1(firstWord << 248)) != 0;
        return poolEnabled;
    }

    function _payloadIsValid(PoolId id, bytes7 payload) internal view virtual override returns (bool) {
        // use feeMax from hookParams
        bytes memory hookParams = hub.hookParams(id);
        bytes32 secondWord;
        /// @solidity memory-safe-assembly
        assembly {
            secondWord := mload(add(hookParams, 64))
        }
        uint24 maxAmAmmFee = uint24(bytes3(secondWord << 32));

        // payload is valid if swapFee0For1 and swapFee1For0 are at most maxAmAmmFee
        (uint24 swapFee0For1, uint24 swapFee1For0,) = decodeAmAmmPayload(payload);
        return swapFee0For1 <= maxAmAmmFee && swapFee1For0 <= maxAmAmmFee;
    }

    function _burnBidToken(PoolId id, uint256 amount) internal virtual override {
        hub.bunniTokenOfPool(id).burn(amount);
    }

    function _pullBidToken(PoolId id, address from, uint256 amount) internal virtual override {
        hub.bunniTokenOfPool(id).transferFrom(from, address(this), amount);
    }

    function _pushBidToken(PoolId id, address to, uint256 amount) internal virtual override {
        hub.bunniTokenOfPool(id).transfer(to, amount);
    }

    function _transferFeeToken(Currency currency, address to, uint256 amount) internal virtual override {
        poolManager.transfer(to, currency.toId(), amount);
    }
}<|MERGE_RESOLUTION|>--- conflicted
+++ resolved
@@ -544,14 +544,14 @@
     /// AmAmm support
     /// -----------------------------------------------------------------------
 
-<<<<<<< HEAD
     function K(PoolId) internal view virtual override returns (uint40) {
         return 24 hours;
     }
 
     function EPOCH_SIZE(PoolId) internal view virtual override returns (uint256) {
         return 1 seconds;
-=======
+    }
+
     function MIN_RENT(PoolId id) internal view returns (uint128) {
         // minimum rent should be propotional to the pool's BunniToken total supply
         bytes memory hookParams = hub.hookParams(id);
@@ -565,7 +565,6 @@
 
         // if the min rent value is somehow more than uint128.max, cap it to uint128.max
         return minRent > type(uint128).max ? type(uint128).max : uint128(minRent);
->>>>>>> c0472566
     }
 
     /// @dev precedence is poolOverride > globalOverride > poolEnabled
