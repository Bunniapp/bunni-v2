--- conflicted
+++ resolved
@@ -1678,7 +1678,6 @@
         assertFalse(isToken0After, "idle balance should still be in token1");
     }
 
-<<<<<<< HEAD
     function test_scheduleKChange_revertWhenNewKIsNotGreaterThanCurrentK() public {
         vm.expectRevert(BunniHook__InvalidK.selector);
         bunniHook.scheduleKChange(100, uint160(block.number));
@@ -1699,7 +1698,8 @@
         vm.expectRevert(Ownable.Unauthorized.selector);
         vm.prank(address(0x1234));
         bunniHook.scheduleKChange(10000, uint160(block.number));
-=======
+    }
+
     function test_PoCVaultDoS() public {
         Currency currency0 = Currency.wrap(address(token0));
         Currency currency1 = Currency.wrap(address(token1));
@@ -1741,7 +1741,6 @@
             )
         ); */
         _swap(key, params, value, "swap");
->>>>>>> 36ad2182
     }
 
     // Implementation of IFulfiller interface
